const utils = require('../utils.js');


exports.main = async function main(params) {
  try {
<<<<<<< HEAD
    let commerce;
    try {
      commerce = await utils.initCommerceClient(params);
    } catch (error) {
      return { statusCode: 500, body: { message: error.message } };
=======
    const { COMMERCE_BASE_URL } = params;
    const { clientId: OAUTH_CLIENT_ID, clientSecret: OAUTH_CLIENT_SECRET, scopes: OAUTH_SCOPES }
      = utils.resolveOAuthParams(params);

    if (!COMMERCE_BASE_URL) {
      return { statusCode: 500, body: { message: 'Missing COMMERCE_BASE_URL' } };
>>>>>>> 6cf26e0b
    }
    if (!OAUTH_CLIENT_ID || !OAUTH_CLIENT_SECRET) {
      return { statusCode: 500, body: { message: 'Missing IMS client credentials' } };
    }

    const endpoint = 'V1/store/storeConfigs';
    let data;
    try {
      data = await commerce(endpoint, { method: 'GET' }).json();
    } catch (error) {
      const statusCode = error.response?.statusCode || 500;
      const raw =
        error.response?.body === undefined
          ? error.message
          : typeof error.response.body === 'string'
            ? error.response.body
            : JSON.stringify(error.response.body);
      return { statusCode, body: { message: `Failed to fetch stores: ${raw}` } };
    }

    const arr = Array.isArray(data) ? data : (data?.items || []);
    const items = arr
      .map(s => {
        const id = Number(s?.id ?? s?.store_id ?? s?.storeId);
        if (!Number.isFinite(id)) return null;

        const n = x => {
          const v = Number(x);
          return Number.isFinite(v) ? v : undefined;
        };
        const str = x => (x === null || x === undefined) ? undefined : String(x);

        const obj = {
          id,
          code: str(s?.code) || String(id),
          website_id: n(s?.website_id ?? s?.websiteId),
          locale: str(s?.locale),
          base_currency_code: str(s?.base_currency_code),
          default_display_currency_code: str(s?.default_display_currency_code),
          timezone: str(s?.timezone),
          weight_unit: str(s?.weight_unit),
          base_url: str(s?.base_url),
          base_link_url: str(s?.base_link_url),
          base_static_url: str(s?.base_static_url),
          base_media_url: str(s?.base_media_url),
          secure_base_url: str(s?.secure_base_url),
          secure_base_link_url: str(s?.secure_base_link_url),
          secure_base_static_url: str(s?.secure_base_static_url),
          secure_base_media_url: str(s?.secure_base_media_url)
        };

        return Object.fromEntries(Object.entries(obj).filter(([, v]) => v !== undefined));
      })
      .filter(Boolean)
      .sort((a, b) => b.id - a.id);

    return { statusCode: 200, body: { items } };
  } catch (e) {
    return { statusCode: 500, body: { message: e.message } };
  }
};<|MERGE_RESOLUTION|>--- conflicted
+++ resolved
@@ -3,20 +3,11 @@
 
 exports.main = async function main(params) {
   try {
-<<<<<<< HEAD
     let commerce;
     try {
       commerce = await utils.initCommerceClient(params);
     } catch (error) {
       return { statusCode: 500, body: { message: error.message } };
-=======
-    const { COMMERCE_BASE_URL } = params;
-    const { clientId: OAUTH_CLIENT_ID, clientSecret: OAUTH_CLIENT_SECRET, scopes: OAUTH_SCOPES }
-      = utils.resolveOAuthParams(params);
-
-    if (!COMMERCE_BASE_URL) {
-      return { statusCode: 500, body: { message: 'Missing COMMERCE_BASE_URL' } };
->>>>>>> 6cf26e0b
     }
     if (!OAUTH_CLIENT_ID || !OAUTH_CLIENT_SECRET) {
       return { statusCode: 500, body: { message: 'Missing IMS client credentials' } };
